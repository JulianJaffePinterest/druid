/*
 * Druid - a distributed column store.
 * Copyright (C) 2012, 2013  Metamarkets Group Inc.
 *
 * This program is free software; you can redistribute it and/or
 * modify it under the terms of the GNU General Public License
 * as published by the Free Software Foundation; either version 2
 * of the License, or (at your option) any later version.
 *
 * This program is distributed in the hope that it will be useful,
 * but WITHOUT ANY WARRANTY; without even the implied warranty of
 * MERCHANTABILITY or FITNESS FOR A PARTICULAR PURPOSE.  See the
 * GNU General Public License for more details.
 *
 * You should have received a copy of the GNU General Public License
 * along with this program; if not, write to the Free Software
 * Foundation, Inc., 51 Franklin Street, Fifth Floor, Boston, MA  02110-1301, USA.
 */

package io.druid.server.coordinator;

import com.google.common.base.Stopwatch;
import com.google.common.collect.ImmutableList;
import com.google.common.collect.ImmutableMap;
import com.google.common.collect.Lists;
import com.google.common.collect.Maps;
import com.google.common.collect.MinMaxPriorityQueue;
import com.metamx.emitter.EmittingLogger;
import com.metamx.emitter.service.ServiceEmitter;
import io.druid.client.DruidServer;
import io.druid.client.ImmutableDruidServer;
import io.druid.metadata.MetadataRuleManager;
import io.druid.server.coordinator.helper.DruidCoordinatorRuleRunner;
import io.druid.server.coordinator.rules.PeriodLoadRule;
import io.druid.server.coordinator.rules.Rule;
import io.druid.timeline.DataSegment;
import io.druid.timeline.partition.NoneShardSpec;
import org.easymock.EasyMock;
import org.joda.time.DateTime;
import org.joda.time.Interval;
import org.joda.time.Period;
import org.junit.Before;

import java.util.Arrays;
import java.util.HashMap;
import java.util.List;
import java.util.Map;

public class DruidCoordinatorBalancerProfiler
{
  private static final int MAX_SEGMENTS_TO_MOVE = 5;
  private DruidCoordinator coordinator;
  private ImmutableDruidServer druidServer1;
  private ImmutableDruidServer druidServer2;
  Map<String, DataSegment> segments = Maps.newHashMap();
  ServiceEmitter emitter;
<<<<<<< HEAD
  DatabaseRuleManager manager;
  PeriodLoadRule loadRule = new PeriodLoadRule(new Period("P5000Y"), ImmutableMap.<String, Integer>of("normal", 3));
=======
  MetadataRuleManager manager;
  PeriodLoadRule loadRule = new PeriodLoadRule(new Period("P5000Y"), null, 3, "normal");
>>>>>>> 0b45942c
  List<Rule> rules = ImmutableList.<Rule>of(loadRule);

  @Before
  public void setUp() throws Exception
  {
    coordinator = EasyMock.createMock(DruidCoordinator.class);
    druidServer1 = EasyMock.createMock(ImmutableDruidServer.class);
    druidServer2 = EasyMock.createMock(ImmutableDruidServer.class);
    emitter = EasyMock.createMock(ServiceEmitter.class);
    EmittingLogger.registerEmitter(emitter);
    manager = EasyMock.createMock(MetadataRuleManager.class);
  }

  public void bigProfiler()
  {
    Stopwatch watch = Stopwatch.createUnstarted();
    int numSegments = 55000;
    int numServers = 50;
    EasyMock.expect(manager.getAllRules()).andReturn(ImmutableMap.<String, List<Rule>>of("test", rules)).anyTimes();
    EasyMock.expect(manager.getRules(EasyMock.<String>anyObject())).andReturn(rules).anyTimes();
    EasyMock.expect(manager.getRulesWithDefault(EasyMock.<String>anyObject())).andReturn(rules).anyTimes();
    EasyMock.replay(manager);

    coordinator.moveSegment(
        EasyMock.<ImmutableDruidServer>anyObject(),
        EasyMock.<ImmutableDruidServer>anyObject(),
        EasyMock.<String>anyObject(),
        EasyMock.<LoadPeonCallback>anyObject()
    );
    EasyMock.expectLastCall().anyTimes();
    EasyMock.replay(coordinator);

    List<DruidServer> serverList = Lists.newArrayList();
    Map<String, LoadQueuePeon> peonMap = Maps.newHashMap();
    List<ServerHolder> serverHolderList = Lists.newArrayList();
    Map<String, DataSegment> segmentMap = Maps.newHashMap();
    for (int i = 0; i < numSegments; i++) {
      segmentMap.put(
          "segment" + i,
          new DataSegment(
              "datasource" + i,
              new Interval(new DateTime("2012-01-01"), (new DateTime("2012-01-01")).plusHours(1)),
              (new DateTime("2012-03-01")).toString(),
              Maps.<String, Object>newHashMap(),
              Lists.<String>newArrayList(),
              Lists.<String>newArrayList(),
              new NoneShardSpec(),
              0,
              4L
          )
      );
    }

    for (int i = 0; i < numServers; i++) {
      ImmutableDruidServer server = EasyMock.createMock(ImmutableDruidServer.class);
      EasyMock.expect(server.getMetadata()).andReturn(null).anyTimes();
      EasyMock.expect(server.getCurrSize()).andReturn(30L).atLeastOnce();
      EasyMock.expect(server.getMaxSize()).andReturn(100L).atLeastOnce();
      EasyMock.expect(server.getTier()).andReturn("normal").anyTimes();
      EasyMock.expect(server.getName()).andReturn(Integer.toString(i)).atLeastOnce();
      EasyMock.expect(server.getHost()).andReturn(Integer.toString(i)).anyTimes();
      if (i == 0) {
        EasyMock.expect(server.getSegments()).andReturn(segmentMap).anyTimes();
      } else {
        EasyMock.expect(server.getSegments()).andReturn(new HashMap<String, DataSegment>()).anyTimes();
      }
      EasyMock.expect(server.getSegment(EasyMock.<String>anyObject())).andReturn(null).anyTimes();
      EasyMock.replay(server);

      LoadQueuePeon peon = new LoadQueuePeonTester();
      peonMap.put(Integer.toString(i), peon);
      serverHolderList.add(new ServerHolder(server, peon));
    }

    DruidCoordinatorRuntimeParams params =
        DruidCoordinatorRuntimeParams.newBuilder()
                                .withDruidCluster(
                                    new DruidCluster(
                                        ImmutableMap.<String, MinMaxPriorityQueue<ServerHolder>>of(
                                            "normal",
                                            MinMaxPriorityQueue.orderedBy(DruidCoordinatorBalancerTester.percentUsedComparator)
                                                               .create(
                                                                   serverHolderList
                                                               )
                                        )
                                    )
                                )
                                .withLoadManagementPeons(
                                    peonMap
                                )
                                .withAvailableSegments(segmentMap.values())
                                .withDynamicConfigs(
                                    new CoordinatorDynamicConfig.Builder().withMaxSegmentsToMove(
                                        MAX_SEGMENTS_TO_MOVE
                                    ).withReplicantLifetime(500)
                                                                     .withReplicationThrottleLimit(5)
                                                                     .build()
                                )
                                .withBalancerReferenceTimestamp(new DateTime("2013-01-01"))
                                .withEmitter(emitter)
                                .withDatabaseRuleManager(manager)
                                .withReplicationManager(new ReplicationThrottler(2, 500))
                                .withSegmentReplicantLookup(
                                    SegmentReplicantLookup.make(
                                        new DruidCluster(
                                            ImmutableMap.<String, MinMaxPriorityQueue<ServerHolder>>of(
                                                "normal",
                                                MinMaxPriorityQueue.orderedBy(DruidCoordinatorBalancerTester.percentUsedComparator)
                                                                   .create(
                                                                       serverHolderList
                                                                   )
                                            )
                                        )
                                    )
                                )
                                .build();

    DruidCoordinatorBalancerTester tester = new DruidCoordinatorBalancerTester(coordinator);
    DruidCoordinatorRuleRunner runner = new DruidCoordinatorRuleRunner(coordinator);
    watch.start();
    DruidCoordinatorRuntimeParams balanceParams = tester.run(params);
    DruidCoordinatorRuntimeParams assignParams = runner.run(params);
    System.out.println(watch.stop());
  }


  public void profileRun()
  {
    Stopwatch watch = Stopwatch.createUnstarted();
    LoadQueuePeonTester fromPeon = new LoadQueuePeonTester();
    LoadQueuePeonTester toPeon = new LoadQueuePeonTester();

    EasyMock.expect(druidServer1.getName()).andReturn("from").atLeastOnce();
    EasyMock.expect(druidServer1.getCurrSize()).andReturn(30L).atLeastOnce();
    EasyMock.expect(druidServer1.getMaxSize()).andReturn(100L).atLeastOnce();
    EasyMock.expect(druidServer1.getSegments()).andReturn(segments).anyTimes();
    EasyMock.expect(druidServer1.getSegment(EasyMock.<String>anyObject())).andReturn(null).anyTimes();
    EasyMock.replay(druidServer1);

    EasyMock.expect(druidServer2.getName()).andReturn("to").atLeastOnce();
    EasyMock.expect(druidServer2.getTier()).andReturn("normal").anyTimes();
    EasyMock.expect(druidServer2.getCurrSize()).andReturn(0L).atLeastOnce();
    EasyMock.expect(druidServer2.getMaxSize()).andReturn(100L).atLeastOnce();
    EasyMock.expect(druidServer2.getSegments()).andReturn(new HashMap<String, DataSegment>()).anyTimes();
    EasyMock.expect(druidServer2.getSegment(EasyMock.<String>anyObject())).andReturn(null).anyTimes();
    EasyMock.replay(druidServer2);

    coordinator.moveSegment(
        EasyMock.<ImmutableDruidServer>anyObject(),
        EasyMock.<ImmutableDruidServer>anyObject(),
        EasyMock.<String>anyObject(),
        EasyMock.<LoadPeonCallback>anyObject()
    );
    EasyMock.expectLastCall().anyTimes();
    EasyMock.replay(coordinator);

    DruidCoordinatorRuntimeParams params =
        DruidCoordinatorRuntimeParams.newBuilder()
                                .withDruidCluster(
                                    new DruidCluster(
                                        ImmutableMap.<String, MinMaxPriorityQueue<ServerHolder>>of(
                                            "normal",
                                            MinMaxPriorityQueue.orderedBy(DruidCoordinatorBalancerTester.percentUsedComparator)
                                                               .create(
                                                                   Arrays.asList(
                                                                       new ServerHolder(druidServer1, fromPeon),
                                                                       new ServerHolder(druidServer2, toPeon)
                                                                   )
                                                               )
                                        )
                                    )
                                )
                                .withLoadManagementPeons(
                                    ImmutableMap.<String, LoadQueuePeon>of(
                                        "from",
                                        fromPeon,
                                        "to",
                                        toPeon
                                    )
                                )
                                .withAvailableSegments(segments.values())
                                .withDynamicConfigs(
                                    new CoordinatorDynamicConfig.Builder().withMaxSegmentsToMove(
                                        MAX_SEGMENTS_TO_MOVE
                                    ).build()
                                )
                                .withBalancerReferenceTimestamp(new DateTime("2013-01-01"))
                                .build();
    DruidCoordinatorBalancerTester tester = new DruidCoordinatorBalancerTester(coordinator);
    watch.start();
    DruidCoordinatorRuntimeParams balanceParams = tester.run(params);
    System.out.println(watch.stop());
  }

}<|MERGE_RESOLUTION|>--- conflicted
+++ resolved
@@ -54,13 +54,8 @@
   private ImmutableDruidServer druidServer2;
   Map<String, DataSegment> segments = Maps.newHashMap();
   ServiceEmitter emitter;
-<<<<<<< HEAD
-  DatabaseRuleManager manager;
+  MetadataRuleManager manager;
   PeriodLoadRule loadRule = new PeriodLoadRule(new Period("P5000Y"), ImmutableMap.<String, Integer>of("normal", 3));
-=======
-  MetadataRuleManager manager;
-  PeriodLoadRule loadRule = new PeriodLoadRule(new Period("P5000Y"), null, 3, "normal");
->>>>>>> 0b45942c
   List<Rule> rules = ImmutableList.<Rule>of(loadRule);
 
   @Before
